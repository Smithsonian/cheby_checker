--- conflicted
+++ resolved
@@ -59,15 +59,7 @@
         """ Empty initialization """
         self.MSCs = None
     
-<<<<<<< HEAD
-    def posn_check(self, unpacked_primary_provisional_designation, detections , param_dict = None ):
-    ''' pCheck: Do ephemeris look-up & calculate residuals w.r.t. detections
-        
-        inputs:
-        -------
-        unpacked_primary_provisional_designation : string 
-         - 
-=======
+
     def posn_check(self, primary_unpacked_provisional_designation, detections, param_dict=None):
         """
         pCheck: Do ephemeris look-up & calculate residuals w.r.t. detections
@@ -76,7 +68,6 @@
         -------
         primary_unpacked_provisional_designation : string
          -
->>>>>>> 159beef0
         detections : A single *Detections* object
          -
 
@@ -85,21 +76,13 @@
         None
         """
         # Check parameters are as required
-<<<<<<< HEAD
-        assert isinstance(unpacked_primary_provisional_designation, str)
-        assert isinstance(detections, data_classes.Detections )
-        assert param_dict is None or isinstance(param_dict, dict)
 
-        # Call Ephem (ephemeris-querying object)
-        Eph = Ephem(unpacked_primary_provisional_designation , detections.obstime , observatoryXYZ = detections.pos )
-=======
         assert isinstance(primary_unpacked_provisional_designation, str)
         assert isinstance(detections, data_classes.Detections)
         assert param_dict is None or isinstance(param_dict, dict)
 
         # Call Ephem (ephemeris-querying object)
         Eph = Ephem(primary_unpacked_provisional_designation, detections.obstime, observatoryXYZ=detections.pos)
->>>>>>> 159beef0
 
         # Get the predicted sky-positions
         # - As written PCheck only for single desig, so can just expand out the returned dict which will be of length-1
