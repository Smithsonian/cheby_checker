# -*- coding: utf-8 -*-
# /cheby_checker/cheby_checker/nbody.py
"""
----------------------------------------------------------------------------
nbody is a wrapper around a REBOUNDX integrator:
reboundx/examples/ephem_forces

Nov 2020
Mike Alexandersen & Matthew Payne & Matthew Holman

This module provides functionalities to
(a) parse an input orbit (e.g. from ORBFIT),
(b) do the nbody integration
(c) read the output from the nbody simulations

----------------------------------------------------------------------------
"""

# Import third-party packages
# -----------------------------------------------------------------------------
import os
import numpy as np
from astropy.time import Time

# Import MPC packages
# -----------------------------------------------------------------------------
from mpc_orb.parse import MPCORB


# Import neighbouring packages
# -----------------------------------------------------------------------------
from examples.ephem_forces.ephem_forces import production_integration_function_wrapper


from . import coco


# Constants and stuff
# -----------------------------------------------------------------------------
DATA_PATH = os.path.realpath(os.path.dirname(__file__))
DATA_DIR = os.path.join(os.path.dirname(DATA_PATH), 'dev_data')
au_km = 149597870.700  # This is now a definition


# Top-line parameters for parse_nbody_txt/create_nbody_txt
# MJP 2020-11-10: These parameters are *only* used by parse_nbody_txt/create_nbody_txt
# MJP 2020-11-10: (see bottom of this file)
# MJP 2020-11-10: ** It is unclear to me whether parse_nbody_txt/create_nbody_txt need to exist **
# MJP 2020-11-10: ** Could fold into NbodySim as method(s) **
# MJP 2020-11-10: ** Could remove entirely if not really used anymore **
# --------------------------------------------------------------
# Field names
object_name     = 'unpacked_designation'
time_fieldname  = 'MJD_TDB' # To be clarified if this is correct
coord_names     = ['x','y','z','vx','vy','vz']

# This generates a 'triangular' list of 21-combinations of coord-names
# ['x_x', 'x_y', 'x_z', 'x_vx', 'x_vy', 'x_vz',
#         'y_y', 'y_z', 'y_vx', 'y_vy', 'y_vz',
#                'z_z', 'z_vx', 'z_vy', 'z_vz',
#                      'vx_vx', 'vx_vy', 'vx_vz',
#                               'vy_vy', 'vy_vz',
#                                        'vz_vz']
covar_names     = [ "_".join([coord_names[i], coord_names[j]]) for i in range(len(coord_names)) for j in range(i,len(coord_names))  ]

# Number of fields
nCovars     = len( covar_names )
nComponents = nCovars + len(coord_names)
nFields     = nComponents + 1
# --------------------------------------------------------------


class NbodySim():
    """
    Provides methods to call reboundx-ephemeris NBody integrator
    """
    def __init__(self):

        # class variables: declared @ run-time and/or parsed from input
        self.tstart             = None
        self.tstop              = None

        self.geocentric         = False

        self.integration_epoch  = None
        self.mpcorb_list        = []

        self.input_n_particles  = None

        self.save_output        = False
        self.save_output_file   = None
        self.verbose            = False

        self.CHECK_EPOCHS       = True

        self.unpacked_primary_provisional_designation_list = []

        # class variables: variables that will be used to hold the elements
        # - They get populated by *parse_...* & *make_bary_equatorial*
        self.helio_ecl_vec_EXISTS   = False
        self.helio_ecl_vec          = None
        self.helio_ecl_cov_EXISTS   = False
        self.helio_ecl_cov          = None
        self.bary_eq_vec_EXISTS     = False
        self.bary_eq_vec            = None
        self.bary_eq_cov_EXISTS     = False
        self.bary_eq_cov            = None
        self.non_grav_EXISTS        = False
        self.non_grav_dict_list     = []

        #  class variables: will be used to hold output
        self.output_times       = None
        self.output_states      = None
        self.output_covar     = None

    # --------------------------------------------
    # Top-Level Function(s): (expected to be called by user)
    # --------------------------------------------
    #@timer
    def run_mpcorb(self,**kwargs):
        """
        Run the nbody integrator with the parsed input.
         - Performs integration by calling *integration_function*

        Inputs/Requires:
        -------

        Populates:
        --------

        Example:
        --------
        NbodySim().run_mpcorb(  tstart = ... ,
                                tstop  = ... ,
                                mpcorb_list = [],
                                )
        """
        
        # Parse the provided input and populate the appropriate internal variables.
        # Also checks that all necessary variables have been provided
        self._parse_inputs_run_mpcorb(**kwargs)

        # Populate barycentric quantities from the input heliocentric quantities
        self.make_bary_equatorial()

        # Run the Integration
        self._run_integration()
        
        # Save output if requested
        #if save_output:
        #    self.save_output()
            
        return True

    # --------------------------------------------
    # Functions to parse user-inputs
    # --------------------------------------------
    #@timer
    def _parse_inputs_run_mpcorb(self, **kwargs):
        """ Parse inputs based on mpc_orb.json format
        
        Inputs/Requires:
        -------

        Populates:
        --------
        
        Example:
        --------

        """
        # Check the critical_inputs have been specified ...
        critical_inputs = ['tstart', 'tstop', 'mpcorb_list']
        for key in critical_inputs:
            assert key in kwargs and  kwargs[key] is not None
            self.__dict__[key] = kwargs[key]
            
        assert isinstance(self.tstart,(float,int))
        assert isinstance(self.tstop, (float,int))
        assert isinstance(self.mpcorb_list, (list,tuple,np.ndarray) )

        # Get the number of particles
        self.input_n_particles = len(self.mpcorb_list)
        assert self.input_n_particles, f'self.input_n_particles={self.input_n_particles}'
        
        # Parse the mpc_orb.json input ...
        for _ in self.mpcorb_list:
            self._parse_orbfit_json( _ )

        # Basic error-checking ...
        if (self.input_n_particles is None) or (self.input_n_particles == 0) or (self.helio_ecl_vec is None) :
            raise TypeError("Error parsing from input ")
            
        # Don't need to return anything ...
        return True

    #@timer
    def _parse_orbfit_json(self, mpcorb_file_or_dict):
        """
        Parse a file containing OrbFit elements for a single object & epoch.
        Assumes input is in standard mpcorb-json format

        Input:
        -------
        mpcorb_file_or_dict : Filepath or Dictionary
         - Valid mpcorb.json format dictionary or json-file

        Populates:
        --------
        self.integration_epoch

        self.helio_ecl_vec
        self.helio_ecl_vec_EXISTS

        self.helio_ecl_cov
        self.helio_ecl_cov_EXISTS

        self.non_grav_dict_list
        self.non_grav_EXISTS
        """
        # Call -----------  MPCORB -----------------
        # NB(1): This parses & validates ...
        # NB(2): MPCORB Handles either FILE or DICTIONARY input
        M = MPCORB(mpcorb_file_or_dict)
        
        # ----------- DESIGNATION -------------------------
        self.unpacked_primary_provisional_designation_list.append( M.designation_data["unpacked_primary_provisional_designation"] )

        # ----------- TIME -------------------------
        # Using Astropy.time for time conversion,
        # because life's too short for timezones and time scales.
        epoch,timesystem    = M.epoch_data["epoch"],M.epoch_data["timesystem"]
        
        allowed_timesystems = {'TDT':'tt'}
        assert timesystem in allowed_timesystems
        this_mpcorb_epoch = Time(float(epoch), format='mjd', scale=allowed_timesystems[timesystem] )

        # In production, we likely want to be using "standard-epochs" ending in 00.
        # - This will allow multiple objects to be simultaneously integrated
        if self.CHECK_EPOCHS==True and "00." not in str(epoch):
            raise TypeError("Supplied file may not contain standard epochs:"
                            f"epoch= {epoch}")
        
        # If we are processing multiple files, then
        # check that all supplied epochs are the same
        if self.integration_epoch is None :
            self.integration_epoch = this_mpcorb_epoch
        else:
            if self.integration_epoch != this_mpcorb_epoch:
                # TODO: jsonfile_dictionary dne
                raise TypeError("The epochs vary from file-to-file: "
                                f"jsonfile_dictionary= {jsonfile_dictionary}")


        # ----------- ELEMENTS/VARIABLES -----------
        # Get Cartesian dict out of the overall jsonfile_dictionary
        cart_dict = M.CAR

        # Parse the elements and stack with any others extracted from previous files
        # - The elements are always of length 6
        numparams                   = cart_dict['numparams']
        element_array               = np.atleast_2d( cart_dict['element_array'] ).reshape(1,6)
        self.helio_ecl_vec_EXISTS   = True #  MPCORB *REQUIRES* params ...
        if self.helio_ecl_vec is None:
            self.helio_ecl_vec = element_array
        else :
            self.helio_ecl_vec = np.append(self.helio_ecl_vec , element_array, axis=0)

        # ----------- CHECK NUMBER OF PARAMS -----------
        '''
        I think that the stacking may well screw-up if there are different numbers
        of parameters for different objects in the same integration
        I should check for that and emit an error/warning ...
        '''

        
        # ----------- COVARIANCE  -------------------
        # Parse jsonfile_dictionary to get the cartesian covariance matrix
        # The cov matrix will be of dimension N^2, with N>=6, as the non-gravs are incluuded
        local_helio_ecl_cov         = np.atleast_3d(cart_dict['covariance_array']).reshape(1,numparams,numparams )
        self.helio_ecl_cov_EXISTS   = True #  MPCORB *REQUIRES* cov ...
        if self.helio_ecl_cov is None:
            self.helio_ecl_cov = local_helio_ecl_cov
        else :
            self.helio_ecl_cov = np.append( self.helio_ecl_cov, local_helio_ecl_cov, axis=0)

                
        # ----------- NONGRAVS -----------------------
        self.non_grav_dict_list.append( M.nongrav_data )
        self.non_grav_EXISTS = np.any( _["non_gravs"] for _ in self.non_grav_dict_list )
        
        
        # ----------- return -----------------------
        return True

    #@timer
    def make_bary_equatorial(self):
        """
        Transform heliocentric-ecliptic coordinates into
        barycentric equatorial coordinates

        requires:
        ----------
        self.helio_ecl_vec_EXISTS   : Boolean
        self.helio_ecl_vec          : 1D np.ndarray
        self.helio_ecl_cov_EXISTS   : Boolean
        self.helio_ecl_cov          : 2D np.ndarray

        populates:
        ----------
        self.bary_eq_vec_EXISTS     = Boolean
        self.bary_eq_vec            = 1D np.ndarray
        self.bary_eq_cov_EXISTS     = Boolean
        self.bary_eq_cov            = 2D np.ndarray
        """
        if self.helio_ecl_vec_EXISTS :
            # Transform the helio-ecl-coords to bary-eq-coords
            # NB 2-step transformation for the vector (posn,vel)
            self.bary_eq_vec   = coco.equatorial_helio2bary(
                                    coco.ecliptic_to_equatorial(self.helio_ecl_vec),
                                    float(self.integration_epoch.tdb.to_value('jd'))
                                )
            # Set boolean as well (not sure if we'll really use these ...)
            self.bary_eq_vec_EXISTS = True

        if self.helio_ecl_cov_EXISTS:
            # Only need to do a rotation for the CoV
            # MJP 2022-02-05 : Need to "slice" to ensure only grav-components get rotated
            self.bary_eq_cov = coco.ecliptic_to_equatorial(self.helio_ecl_cov)
        
            # Set booleans as well (not sure if we'll really use these ...)
            self.bary_eq_cov_EXISTS = True

        if not self.helio_ecl_vec_EXISTS and not self.helio_ecl_cov_EXISTS:
            raise TypeError("There does not seem to be any valid helio_ecl to transform into bary_eq")
            
        return True
        
    """
    def _parse_input_type(self,input):
        '''
        Because we allow file(s) or file-content(s), need to parse
        
        input :
        -------
        string or list-of-strings
         - each string must be either:
           --- valid file-path
           --- valid file-contents (e.g. orbfit output)
        
        returns:
        --------
        list :
         - each list-item consists of file-contents
         
        '''

        # Make a list
        if isinstance(input, str):
            input = [input]
        
        # Check we have a list
        assert isinstance(input, list)
        
        # If we have filepaths, get contents
        # otherwise, assume these already are data similar to file-contents
        contents = []
        for item in input:
            if os.path.isfile(item):
                # Try to open as JSON  ...
                try:
                    with open(item) as json_file:
                        contents.append( json.load(json_file) )

                # If json-fails, then open as standard text file
                except:
                    with open(item,'r') as f:
                        contents.append(f.readlines())
            else:
                contents.append(input)
                
        return contents
    """

    # TODO: is this function needed for test_convenience_functions.py and test_nbody_ParseElements.py? Matt indicated no; should delete the old test functions.
    """
    def parse_orbfit_felfile_txt(self, felfile_contents, CHECK_EPOCHS=True):
        '''
        Parse a file containing OrbFit elements for a single object & epoch.
        Assumes input is in the "old" ~text format (filetype ~ .eq0/.eq1)

        Inputs:
        -------
        felfile_contents : string, *contents* of fel/eq formatted OrbFit output

        Populates:
        --------
        self.helio_ecl_vec_EXISTS   : Boolean
        self.helio_ecl_vec          : 1D np.ndarray
        self.helio_ecl_cov_EXISTS   : Boolean
        self.helio_ecl_cov          : 1D np.ndarray
        self.time                   : astropy Time object
        '''
        
        # Parse the contents of the orbfit file
        try:

            # Get Cartesian Elements out of the file contents
            # NB - There can be multiple blocks, so we get the LAST block
            cart_head = '! Cartesian position and velocity vectors\n'
            carLoc   = len(felfile_contents) - 1 - list(reversed(felfile_contents)).index(cart_head)
            carEls   = felfile_contents[carLoc:carLoc + 25]
            (_, car_x, car_y, car_z, car_dx, car_dy, car_dz
                       ) = carEls[1].split()

            # Form the heliocentric ecliptic cartesian coefficients in to an array
            # and stack with any others extracted from previous files
            # NB ... self.helio_ecl_vec.ndim ==2, self.helio_ecl_vec.shape = (N,6)
            local_helio_ecl_vec = np.atleast_2d([float(car_x),   float(car_y),  float(car_z), \
                                                float(car_dx),  float(car_dy), float(car_dz)] )
            if self.helio_ecl_vec is None:
                self.helio_ecl_vec = local_helio_ecl_vec
            else :
                self.helio_ecl_vec = np.append(self.helio_ecl_vec , local_helio_ecl_vec, axis=0)
                                                    
                                            
            self.helio_ecl_vec_EXISTS = True
                                                      
            # Using Astropy.time for time conversion,
            # because life's too short for timezones and time scales.
            _, mjd_tdt, _   = carEls[2].split()
            local_Time      = Time(float(mjd_tdt), format='mjd', scale='tt')
            
            # In production, we likely want to be using "standard-epochs" ending in 00.
            # - This will allow multiple objects to be simultaneously integrated
            if CHECK_EPOCHS==True and "00." not in mjd_tdt:
                raise TypeError("Supplied file may not contain standard epochs:"
                                f"mjd_tdt= {mjd_tdt}")
                
            if self.time is None :
                self.time = local_Time
            else:
                # If we are processing multiple files, then
                # check that all supplied epochs are the same
                if self.time != local_Time:
                    raise TypeError("The epochs vary from file-to-file: "
                                    f"felfile_contents= {felfile_contents}")
                    
            # Parse carEls (the contents of the orbfit file) to get
            # the cartesian covariance matrix
            # NB local_helio_ecl_cov.ndim ==3 , local_helio_ecl_cov.shape == (1,6,6)
            self.helio_ecl_cov_EXISTS, local_helio_ecl_cov = _parse_Covariance_List(carEls)
            if self.helio_ecl_cov is None:
                self.helio_ecl_cov = local_helio_ecl_cov
            else :
                self.helio_ecl_cov = np.append( self.helio_ecl_cov, local_helio_ecl_cov  )

        except Exception as e:
            print( "Supplied felfile_contents could not be processed.\n"
                    f"felfile_contents={felfile_contents}\n"
                    f"e = {e}\n")
    """
    
    # --------------------------------------------
    # Functions to run NBody integration & parse results
    # --------------------------------------------

    #@timer
    def _run_integration( self,):
        """
        Run the nbody integrator with the parsed input.

        Designed as INTERNAL function: NOT expected to be called directly by the user
        NB: Separating *_run_integration* from (e.g.) run_mpcorb to allow for multiple top level run_* types (e.g. run_array)

        Input:
        ------
        Assumes all required class variables have been populated at preceeding steps
        Requires:

        self.tstart : float
         -
        self.tstop  : float
         -
        self.integration_epoch : Astropy.Time object
         -
        self.geocentric = boolean,
         - use geo- (True) or heliocentric (False)

        self.n_particles : int
         -
        self.bary_eq_vec : np.ndarray
         - 2D, shape = (N_particles, 6)
         - barycentric equatorial elements (xyzuvw) for N_particles to be integrated

        self.non_grav_dict_list = list
         -
        self.epsilon = 1e-8
         -
        self.tstep_max = 32
         =

        Output:
        -------
        reparsed_input      = numpy array
         - input elements, reparsed into array
        n_particles         = integer,
         - the input number of particles
        times               = numpy array,
         - all the output times (including sub-steps)
        states              = numpy array,
         - output elements of dimensions (n_times, n_particles_out, 6)
        output_covariance   = numpy array,
         - output elements of dimensions (n_times, n_particles_out*6, 6)
        n_times             = integer,
         - number of time outputs
        n_particles_out     = integer,
         - number of output particles (different why?)
<<<<<<< HEAD
         
         
         
        *** NOTES ON PROBLEMS WITH MULTI-PARTICLE INPUT ***
        When testing on 4-particle input, I found that the integration ran wild,
        with the solutions zooming off to 10,000au (individually they stayed @ 3au)
        The problem was found to be that the input matrix, self.bary_eq_vec, (2D array)
        gets transposed inside C, but only when passed in as-is.
         - A hard-pasted copy of the array gets passed in just fine, without transposition
        Checking things in python before shows *NO* difference between the self.bary_eq_vec
        and the hardpasted copy, so the difference is presumably something to do with
        the internal memory array adopted in numpy arrays in different circumstances, and then
        how that is translated to C
        SPECULATION : Is it something to do with bary_eq_vec being reshaped / reduced in dimension
        at some point in the preceeding code? Does this affect memory layout?
        
        hardpasted = np.array(
        [[ 2.4260322844717380e-01, -3.0090867545871860e+00, -1.1363474792630044e+00,
           9.1908324088463677e-03,  2.0472935970702337e-04, -1.5374992052716444e-03],
         [-2.7888126437563829e+00,  1.7058528476705044e+00,  3.9449682717556311e-01,
          -5.2133449765416028e-03, -7.5295451342754713e-03, -7.8760899838941603e-04],
         [-5.1094716747791424e-01, -3.1254423057577734e+00, -2.0995426392478924e+00,
           7.8191160668487376e-03, -3.3055503238910031e-04,  9.7078064274683739e-04],
         [-2.1582274449687930e+00,  2.0100970703192091e+00,  3.1933652106784710e-01,
          -5.5592970943310026e-03, -7.8839265248180895e-03, -3.4116741888535933e-03]])

        The Good Inputs
        INPUT SET TO HARDPASTED NUMBERS ...

        *** f= *** 0.7916875000004463

         ---ccc--- 0.2426032284471738 -3.0090867545871860 -1.1363474792630044 0.0091908324088464 0.0002047293597070 -0.0015374992052716

         ---ccc--- -2.7888126437563829 1.7058528476705044 0.3944968271755631 -0.0052133449765416 -0.0075295451342755 -0.0007876089983894

         ---ccc--- -0.5109471674779142 -3.1254423057577734 -2.0995426392478924 0.0078191160668487 -0.0003305550323891 0.0009707806427468

         ---ccc--- -2.1582274449687930 2.0100970703192091 0.3193365210678471 -0.0055592970943310 -0.0078839265248181 -0.0034116741888536



        The Bad Inputs
        INPUTS AS ORIGINAL ...

        *** f= *** 0.7916875000004463

         ---ccc--- 0.2426032284471738 -2.7888126437563829 -0.5109471674779142 -2.1582274449687930 -3.0090867545871860 1.7058528476705044

         ---ccc--- -3.1254423057577734 2.0100970703192091 -1.1363474792630044 0.3944968271755631 -2.0995426392478924 0.3193365210678471

         ---ccc--- 0.0091908324088464 -0.0052133449765416 0.0078191160668487 -0.0055592970943310 0.0002047293597070 -0.0075295451342755

         ---ccc--- -0.0003305550323891 -0.0078839265248181 -0.0015374992052716 -0.0007876089983894 0.0009707806427468 -0.0034116741888536
        '''
=======
        """
>>>>>>> 159beef0
        
        
        # Now run the nbody integrator:
        if self.verbose:
            print(f"self.tstart={self.tstart}, self.tstop={self.tstop}, epoch=float(self.integration_epoch.tdb.to_value('jd'))={float(self.integration_epoch.tdb.to_value('jd'))},")

            
        self.output_times, self.output_states, partial_derivatives_wrt_state, partial_derivatives_wrt_NG, return_value = \
            production_integration_function_wrapper(    self.tstart,
                                                        self.tstop,
                                                        float(self.integration_epoch.tdb.to_value('jd')) , # Converting Astropy.Time ...
                                                        self.bary_eq_vec,
                                                        non_grav_dict_list = [],#self.non_grav_dict_list,
                                                        tstep = 20,
                                                        geocentric = 0,#self.geocentric,
                                                        epsilon = 1e-7,  #1e-8
                                                        tstep_min = 0.1, #0.02
                                                        tstep_max = 32.)

        # Reshape the partial derivative arrays
        partial_derivatives_wrt_state, partial_derivatives_wrt_NG = self.reshape_partial_deriv_arrays(  partial_derivatives_wrt_state,partial_derivatives_wrt_NG)
        self.partial_derivatives_wrt_state = partial_derivatives_wrt_state
        
        
        # Calculate the covariance matrix (at each timestep) from the \partial X / \partial X_0 data
        if self.bary_eq_cov_EXISTS is not None:
            self.output_covar = self._get_covariance_from_tangent_vectors(  self.bary_eq_cov,
                                                                                partial_derivatives_wrt_state,
                                                                                partial_derivatives_wrt_NG = partial_derivatives_wrt_NG )
        else:
            self.output_covar = None
        
        return True
                
    #@timer
    def reshape_partial_deriv_arrays( self,  partial_derivatives_wrt_state,  partial_derivatives_wrt_NG):
        """
        (1) partial_derivatives_wrt_state
        From: partial_derivatives_wrt_state.shape = (N_times, 6*n_particles, 6)
        To  : partial_derivatives_wrt_state.shape = (N_times, n_particles, 6, 6)

        (2) partial_derivatives_wrt_NG
        *** NOT YET IMPLEMENTED partial_derivatives_wrt_NG ***
        """
        # (1) (N_times, 6*n_particlea, 6) -> (N_times, n_particlea, 6, 6)
        #print('partial_derivatives_wrt_state: input shape = ', partial_derivatives_wrt_state.shape)
        partial_derivatives_wrt_state = partial_derivatives_wrt_state.reshape(partial_derivatives_wrt_state.shape[0],-1,6,6)
        #print('partial_derivatives_wrt_state: final shape = ', partial_derivatives_wrt_state.shape)
        #print(partial_derivatives_wrt_state[-1])
        
        # (2)
        if partial_derivatives_wrt_NG is not None:
            raise Error('Have not coded partial_derivatives_wrt_NG into _get_covariance_from_tangent_vectors ')

        return partial_derivatives_wrt_state, partial_derivatives_wrt_NG

    #@timer
    def _get_covariance_from_tangent_vectors(self, init_covariances, partial_derivatives_wrt_state, partial_derivatives_wrt_NG=None):
        """
        Follow Milani et al 1999
        Gamma_t = [partial X / partial X_0] Gamma_0 [partial X / partial X_0]^T

        NB
        init_covariances.shape              =  (#particles, 6, 6)
        partial_derivatives_wrt_state.shape =  (#times, #particles, 6, 6)
        """
        if partial_derivatives_wrt_NG is not None :
            raise Error('Have not coded partial_derivatives_wrt_NG into _get_covariance_from_tangent_vectors ')

        # init_covariances.shape              =  (#particles, 6, 6)
        # partial_derivatives_wrt_state.shape == (#times, #particles, 6, 6)
        assert init_covariances.ndim == 3
        assert partial_derivatives_wrt_state.ndim == 4
        assert partial_derivatives_wrt_NG is None or partial_derivatives_wrt_NG.ndim  == 4
        assert init_covariances.shape[-2:] == (6,6) # GRAVITY-ONLY ...

        # Take the inverse of the covariance matrix to get the normal matrix
        # NB1: We make a stack of identical matricees to use in the matrix multiplication below
        # NB2: We want the stack height == Number of Times == partial_derivatives_wrt_state.shape[0]
        #     => GammaStack0.shape == partial_derivatives_wrt_state.shape == (#times, #particles, 6, 6)
        Gamma0      = np.linalg.inv(init_covariances)
        GammaStack0 = np.tile( Gamma0, (partial_derivatives_wrt_state.shape[0],1,1,1) )

        # We need each of the individual pd arrays to be individually transposed
        # NB, The "(0,1,3,2)" tuple fixes dimensions 0 & 1 , but indicates that dimensions 2 & 3 will be swapped/transposed
        #     Because this just swaps the 6x6 dimensions, the shape remains == (#times, #particles, 6, 6)
        pds_transposed  = partial_derivatives_wrt_state.transpose( (0,1,3,2) )
        
        # Do matrix multiplication: using the pd's to get the CoV as a func of time
        # NB matmul/@ automagically knows how to work on a stack of matricees
        # - https://stackoverflow.com/questions/34142485/difference-between-numpy-dot-and-python-3-5-matrix-multiplication
        # GammaStack_t.shape = (#times, #particles, 6, 6)
        GammaStack_t    = pds_transposed @ GammaStack0 @ partial_derivatives_wrt_state

        # Magically, np.linalg.inv also knows how to deal with a stack of arrays/matrices
        # - https://stackoverflow.com/questions/11972102/is-there-a-way-to-efficiently-invert-an-array-of-matrices-with-numpy
        # CoV_t.shape = (#times, #particles, 6, 6)
        # The try-except loop is required to catch occasional problems with ...LinAlgError("Singular matrix")... due to singular input matrix
        try:
            CoV_t           = np.linalg.inv( GammaStack_t )
        except:
            CoV_t           = np.linalg.pinv( GammaStack_t )

        return CoV_t

    # -----------------------------------
    # Save Funcs ...
    # -----------------------------------
    #@timer
    def save_output(self, output_file='simulation_states.dat'):
        """
        Save all the outputs to file.

        Inputs:
        -------
        output_file : string, filename to write elements to.

        The file is overwritten if it already exists.
        """
        outfile = open(output_file, 'w')

        outfile.write(f'\b]')
        outfile.write(f'\n#Input N_particles: {self.input_n_particles:}')
        outfile.write('\n#Start time, timestep, time range: '
                      f'{self.time_parameters}')
        outfile.write(f'\n#Output N_times: {self.output_n_times:}')
        outfile.write(f'\n#Output N_particles: {self.output_n_particles:}')
        outfile.write('\n#')
        outfile.write('\n#Time               ')
        for j in np.arange(self.output_n_particles):
            outfile.write('x                  y                  '
                          'z                   dx                  '
                          '  dy                    dz                  ')
        for i, timei in enumerate(self.output_times):
            outfile.write(f'\n{timei:} ')
            for j in np.arange(self.output_n_particles):
                for k in np.arange(6):
                    outfile.write(f'{self.output_vectors[i, j, k]:} ')
        outfile.write('\n#End')

    #@timer
    def save_elements(self, save_file='save_file.tmp'):
        """
        Save the barycentric equatorial cartesian elements to file.

        Inputs:
        -------
        output_file : string, filename to write elements to.

        The file is overwritten if it already exists.
        """
        self.tstart = self.time.tdb.jd
        outfile = open(save_file, 'w')
        outfile.write(f"tstart {self.tstart:}\n")
        outfile.write("tstep +20.0\n")
        outfile.write("trange 600.\n")
        outfile.write("geocentric 0\n")
        outfile.write("state\n")
        
        # For whatever reason, we are writing this over two lines
        # - perhaps to compare against JPL?
        for vec in self.bary_eq_vec:
            for n,coeff in enumerate(vec):
                suffix = '\n' if n in [2,5] else ''
                outfile.write(f"{coeff: 18.15e} " + suffix)

    # -----------------------------------
    # Misc Funcs ...
    # -----------------------------------
    #@timer
    def _parse_Covariance_List(Els):
        """
        Convenience function for reading and splitting the covariance
        lines of an OrbFit file.
        Not intended for user usage.
        """
        # Set-up array of zeroes
        # NB: CoV.ndim ==3 , CoV.shape == (1,6,6)
        CoV        = np.zeros( (1,6,6) )
        CoV_EXISTS = False

        # Populate triangular part of matrix directly
        ElCov=[]
        for El in Els:
            if El[:4] == ' COV':
                ElCov.append(El)

        if len(ElCov) == 7:
            _, CoV[0,0,0],CoV[0,0,1],CoV[0,0,2] = ElCov[0].split() # c11, c12, c13
            _, CoV[0,0,3],CoV[0,0,4],CoV[0,0,5] = ElCov[1].split() # c14, c15, c16
            _, CoV[0,1,1],CoV[0,1,2],CoV[0,1,3] = ElCov[2].split() # c22, c23, c24
            _, CoV[0,1,4],CoV[0,1,5],CoV[0,2,2] = ElCov[3].split() # c25, c26, c33
            _, CoV[0,2,3],CoV[0,2,4],CoV[0,2,5] = ElCov[4].split() # c34, c35, c36
            _, CoV[0,3,3],CoV[0,3,4],CoV[0,3,5] = ElCov[5].split() # c44, c45, c46
            _, CoV[0,4,4],CoV[0,4,5],CoV[0,5,5] = ElCov[6].split() # c55, c56, c66

            # Populate the symmetric part
            for i in range(1,6):
                for j in range(i):
                    CoV[0,i,j]=CoV[0,j,i]

            # Set boolean
            CoV_EXISTS = True
        return CoV_EXISTS, CoV

    # -----------------------------------
    # Functions to read nbody results
    # -----------------------------------
    #@timer
    def parse_nbody_txt( text_filepath ):
        """
            Read a text file

            returns:
            --------
            name: str
             - name of object being processed: hopefully is an UNPACKED DESIGNATION
            array:
             - time, state, triangular-cov
        """
        if os.path.isfile( text_filepath ):
            
            # Simple read of file -> array
            array =  np.loadtxt(text_filepath)

            # Get name
            with open(text_filepath) as fh:
                # remove '\n' from the end, and '# ' from the start
                name = fh.readline().strip()[2:]

        #      name  times,   states
        return name, array[:,0], array[:,1:]

    # -----------------------------------
    # Functions to create *FAKE DATA*
    # - Seems like this belongs in TEST DIRECTORY-FUNCTIONALITIES ...
    # -----------------------------------
    #@timer
    def create_nbody_txt( text_filepath ):
        """
            Convenience function to create a text-file of coordinates
            ****This is only for the purposes of data exploration****

            #  I am constructing an array that is ~20,000 rows long
            # Each row stores 1-time, 6-posn&vel, and 21-CoVarCoeffs
            #
            #    ------ 28 ------>>>
            #   |         [[ t, x, y, z, vx, vy, vz, x_x, x_y, ... ]
            #   |         ...
            # 20,000      ...
            #   |         ...
            #   |
            #   V         ...
            #   V         ]
            #

        """
        
        # times
        times = np.arange(40000, 60000, 1)
        
        # Set up empty array and put times into zeroth element
        a = np.zeros( ( len(times) , nFields)  )
        a[:,0] = times
        
        # Fake some slowly varying coordinate data
        r = np.random.uniform(low=2.5, high=3.5)
        p_days = r**(3./2.) * 365.25
        a[:,1] = r*np.cos( 2.*np.pi * times/p_days )
        a[:,2] = r*np.sin( 2.*np.pi * times/p_days )
        
        # Leave z == 0 to check whether zeros cause problems for cheby
        #a[3]
        
        # Populate vel & CoVar components
        for n, v in enumerate(['vx','vy','vz']):
            a[:,4+n]  = 0.1*n*a[:,1]
        for n, c in enumerate(covar_names):
            a[:,7+n]  = 1.e-9*n*a[:,1]

        # Save to file
        np.savetxt(text_filepath , a , header='2022 AA' )<|MERGE_RESOLUTION|>--- conflicted
+++ resolved
@@ -516,8 +516,6 @@
          - number of time outputs
         n_particles_out     = integer,
          - number of output particles (different why?)
-<<<<<<< HEAD
-         
          
          
         *** NOTES ON PROBLEMS WITH MULTI-PARTICLE INPUT ***
@@ -570,11 +568,8 @@
          ---ccc--- 0.0091908324088464 -0.0052133449765416 0.0078191160668487 -0.0055592970943310 0.0002047293597070 -0.0075295451342755
 
          ---ccc--- -0.0003305550323891 -0.0078839265248181 -0.0015374992052716 -0.0007876089983894 0.0009707806427468 -0.0034116741888536
-        '''
-=======
-        """
->>>>>>> 159beef0
-        
+
+        """
         
         # Now run the nbody integrator:
         if self.verbose:
