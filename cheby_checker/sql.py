# -*- coding: utf-8 -*-
# cheby_checker/cheby_checker/sql.py

"""
    --------------------------------------------------------------
    cheby_checker's sqlite module.

    Aug 2020
    Matt Payne

    This module provides functionalities to interact with
    (i) The tables related to storing ephemeris representations
        - I.e. chebyshev representations
    (ii) The table(s) related to storing the ITF data for
        - SIFTER

    --------------------------------------------------------------
"""


# Import third-party packages
# --------------------------------------------------------------
import sys, os
import numpy as np
import sqlite3
from sqlite3 import Error
import pickle

# Import neighboring packages
# --------------------------------------------------------------
from .cheby_checker import Base



# Data classes/methods
#
# N.B. Many of these sqlite functions are copied straight from
# https://www.sqlitetutorial.net/sqlite-python/
# E.g.
# https://www.sqlitetutorial.net/sqlite-python/creating-database/
# https://www.sqlitetutorial.net/sqlite-python/create-tables/
class DB:
    """
    Class to handle basic database connections & locations

    Currently uses sqlite3 db
    """
    def __init__(self):
        self.db_file = self.fetch_db_filepath()
        self.conn    = self.create_connection()

    @staticmethod
    def fetch_db_filepath():
        B = Base()
        db_dir = B._fetch_data_directory()
        return os.path.join(db_dir , B.db_filename)

    def create_connection(self):
        """
        Create a database connection to the SQLite database specified by db_file

        inputs:
        -------
        db_file: database file

        return:
        -------
        Connection object or None
        """
        conn = None
        try:
            conn = sqlite3.connect(self.db_file)
            return conn
        except Error as e:
            print(e)
        
        return conn

    def create_table(self, create_table_sql):
        """
        Create a table from the create_table_sql statement

        inputs:
        -------
        conn: Connection object

        create_table_sql: a CREATE TABLE statement

        return:
        -------
        """
        try:
            c = self.conn.cursor()
            c.execute(create_table_sql)
        except Error as e:
            print(e)


class SQLChecker(DB):
    """
    Class to handle all database interactions required by cheby_checker

    This includes table creation, data inserts/upserts/removals, and
    data queries

    Currently uses sqlite3 db

    """

    def __init__(self):
        super().__init__()

    # ---------------------------------------------
    # Generic functionalities
    # ---------------------------------------------
    def generate_sector_field_names(self,  sector_dict = Base().get_required_sector_dict() ):
        """  Dynamically generate the field-specs that will be required for the coeffs-by-sector  """
        return [ 'sector_%d_%d' % (i, jd) for i, jd in sector_dict.items() ]

    def generate_blank_coefficient_dict(self,  sector_dict = Base().get_required_sector_dict() ):
        """  Generate a blank default dictionary for upsert to coeffs table ...  """
        return { _ : None for _ in self.generate_sector_field_names() }

    # ---------------------------------------------
    # Create the *CHECKER* tables
    # ---------------------------------------------
    def create_all_checker_tables(self,):
        self.create_object_coefficients_table()
        self.create_objects_by_jdhp_table()
        
    def create_object_coefficients_table(self,):
        """ Create the object_coefficients table(s) that we need for ephemeris calcultions
            
            Created table has columns that look like
                object_coeff_id                             : integer
                unpacked_primary_provisional_designation    : text
                sector_%d_%d                                : text blob      <<-- *MANY* of these sectors
                
                
            *** WHY DO WE WANT/NEED THE TABLE TO HAVE MANY MANY SECTOR FIELSD ???***
            *** WHY NOT JUST HAVE 3 FIELDS: (a) SECTOR #/ID, (b) desig, AND (c) COEFFICIENTS ???      ***
            """
        
        
        # Create table ...
        # Needs many fields, one per coefficient-set
        #  - Dynamically generate the field-specs that will be required for the coeffs-by-sector ...
        #  - This will look like ... sector_0_2440000 blob , sector_1_2440032 blob, ...
        sector_names = self.generate_sector_field_names()
        sector_spec  = " blob, ".join( sector_names )
        sector_spec  = sector_spec + " blob"
        
        sql_statement = """
            CREATE TABLE IF NOT EXISTS object_coefficients (
            object_coeff_id INTEGER PRIMARY KEY,
            unpacked_primary_provisional_designation TEXT UNIQUE NOT NULL,""" + \
                sector_spec + "); "   # <<-- Lots of extra fields in here!!!
            
        if self.conn is not None:
            # Create table
            self.create_table( sql_statement )
            
            # Create indicex on designation
            createSecondaryIndex =  "CREATE INDEX index_desig ON object_coefficients (unpacked_primary_provisional_designation);"
            self.conn.cursor().execute(createSecondaryIndex)

    def create_objects_by_jdhp_table(self,):
        """ Create the specific objects_by_jdhp table that we need for *mpchecker2*
            
            Created table has columns that look like
                            jdhp_id     : integer
                            jd          : integer
                            hp          : integer
                            object_coeff_id   : integer
                
            """

        # Create table ...
        sql_statement = """ CREATE TABLE IF NOT EXISTS objects_by_jdhp (
            jdhp_id INTEGER PRIMARY KEY,
            jd INTEGER NOT NULL,
            hp INTEGER NOT NULL,
            object_coeff_id INTEGER NOT NULL
            ); """
        
        
        # create table(s)
        if self.conn is not None:
            
            # create tables
            self.create_table( sql_statement )
            
            # Create indicees
            createSecondaryIndex =  "CREATE INDEX index_jdhp ON objects_by_jdhp (jd, hp);"
            self.conn.cursor().execute(createSecondaryIndex)
            createSecondaryIndex =  "CREATE INDEX index_object_coeff_id ON objects_by_jdhp (object_coeff_id);"
            self.conn.cursor().execute(createSecondaryIndex)

    # --------------------------------------------------------
    # --- Funcs to write to / update CHECKER db-tables
    # --------------------------------------------------------
<<<<<<< HEAD

    def upsert_coefficients(self, unpacked_primary_provisional_designation , sector_names, sector_values):
=======
    def upsert_coefficients(self, primary_unpacked_provisional_designation , sector_names, sector_values):
>>>>>>> 159beef0
        """
            Insert/Update coefficients in the *object_coefficients* table
            
            N.B.
             - I am making the design decision to always replace all of the sectors
             - If *all* sectors are initially populated and then an update wants to update a *subset*, then we
               would risk having incompatible data, so in that scenario I would want to blank-out all of the
               sectors that were not explicitly being updated
             - The way I can think of to do this at present is to have default values that are always blank...

            inputs:
            -------
            
            unpacked_primary_provisional_designation : string

            sector_names :
             - column names in *object_coefficients* table that are to be populated
             
            sector_values :
             - column values corresponding to the sector_names in *object_coefficients* table that are to be populated

            return:
            -------
            
        """
        # Make a default insert disct that contains ...
        # (a) the designation
        # (b) all the sector fields with "None" values
        insert_dict = {'unpacked_primary_provisional_designation':unpacked_primary_provisional_designation}
        
        # Check inputs ...
        assert isinstance(unpacked_primary_provisional_designation, str) \
            and len(sector_names)==len(sector_values)
        
        # Update the coeff dict using the input values
        insert_dict.update( {k:v for k,v in zip(sector_names, sector_values) } )
        
        # Construct an sql insert statement
        # NB(1): Because the unpacked_primary_provisional_designation field is unique, this should enforce replacement on duplication
        # NB(2): It completely deletes the initial row, then replaces it with the new stuff
        columns      = ', '.join(insert_dict.keys())
        placeholders = ':'+', :'.join(insert_dict.keys())
        query = 'REPLACE INTO object_coefficients (%s) VALUES (%s)' % (columns, placeholders)

        # Execute the upsert ...
        cur = self.conn.cursor()
        cur.execute(query, insert_dict)
        self.conn.commit()
        
        # Return the id of the row inserted
        object_coeff_id = cur.lastrowid
        return object_coeff_id

    def insert_HP(self, JDlist, HPlist, object_id ):
        """
            objects_by_jdhp is structured like ...
                            jdhp_id     : integer
                            jd          : integer
                            hp          : integer
                            object_coeff_id   : integer
                
            inputs:
            -------
            JDlist :
            
            HPlist :
            
            object_id : integer

        """
        cur = self.conn.cursor()

        # Sense-check
        assert len(JDlist)==len(HPlist), 'len(JDlist)!=len(HPlist) [%d != %d] in insert_HP' % (len(JDlist),len(HPlist))

        # *** Delete old entries ***
        # - My assumption here is that if we are inserting entries for a known object, we have likely calculated a new orbit
        # - Hence for sanitary reasons we should delete the old ones and replace with the new.
        self.delete_JDHP_by_object_coeff_id( object_id )
        
        # Insert new ...
        # (a) construct "records" variable which is apparently ammenable to single insert statement ...
        # https://pythonexamples.org/python-sqlite3-insert-multiple-records-into-table/
        # Note the use of "int" to force the numpy variables to play nicely with sql
        records = [ (int(jd), int(hp), object_id) for jd,hp in zip(JDlist,HPlist) ]
        
        # (b) construct sql string
        sqlstr = '''INSERT INTO objects_by_jdhp(jd,hp,object_coeff_id) VALUES(?,?,?);'''
        
        # (c) Insert
        cur.executemany(sqlstr, records)
        
        # (d) remember to commit ...
        self.conn.commit()

    # --------------------------------------------------------
    # --- Funcs to delete data
    # --------------------------------------------------------
    def delete_JDHP_by_object_coeff_id(self, object_coeff_id):
        """
            Delete all rows from "objects_by_jdhp" that match the supplied "object_coeff_id"
        """
        cur = self.conn.cursor()

        # Construct & execute the sql query
        # - This is matching/joining on object-id# and then deleting only from objects_by_jdhp
        #   (and leaving the entry in object_desig)
        cur.execute( " DELETE FROM objects_by_jdhp WHERE object_coeff_id=?;", (int(object_coeff_id),) )
        self.conn.commit()

    # --------------------------------------------------------
    # --- Funcs to query db-tables
    # --------------------------------------------------------
<<<<<<< HEAD

    def query_object_coefficients(self,
                                    unpacked_primary_provisional_designation,
                                    sector_numbers = None):
=======
    def query_object_coefficients(self, primary_unpacked_provisional_designation, sector_numbers = None):
>>>>>>> 159beef0
        """
           Define standard query used to get cheby-coeff data for a named object
           Can optionally select only a subset of sectors
           
           inputs:
           -------
            unpacked_primary_provisional_designation: string
        
            sector_numbers: integer
        
           
           return:
           -------
           list of numpy-arrays
            - Each numpy-array item is a set of cheby-coeffs for a specific sector

        """
        cur = self.conn.cursor()
        
        # What sector numbers are we searching for ?
        # - Default is to get data for all of them
        if sector_numbers is None :
            sector_field_names = self.generate_sector_field_names()
        else:
            sector_field_names = self.generate_sector_field_names( sector_dict = {
                                                                sector_num: sector_JD for \
                                                                sector_num, sector_JD in zip(sector_numbers ,
                                                                                            Base().map_sector_number_to_sector_start_JD(np.atleast_1d(sector_numbers) ,\
                                                                                            Base().standard_MJDmin))})
        # Construct & execute the sql query
        sqlstr = "SELECT " + ", ".join( sector_field_names ) + " FROM object_coefficients WHERE unpacked_primary_provisional_designation=?"
        cur.execute(sqlstr , ( unpacked_primary_provisional_designation, ))

        # Parse the result ...
        result = cur.fetchall()[0]
        return { sfn:pickle.loads( coeff )  for sfn, coeff in zip(sector_field_names, result) if coeff != None }

    def query_desig_by_object_coeff_id(self, object_coeff_ids):
        """
        Given a list of object_ids, return the associated unpacked_primary_provisional_designations
        
        *** THIS FUNCTION SEEMS TO BE OF LITTLE USE ***

        inputs:
        -------
        object_ids: list of integer object_ids

        return:
        -------
        dictionary
         - maps object_id (key) to designation (value)

        """
        # Get the object_id & return it
        cur = self.conn.cursor()
        cur.execute(f'''SELECT object_coeff_id, unpacked_primary_provisional_designation FROM object_coefficients WHERE object_coeff_id in ({','.join(['?']*len(object_coeff_ids))});''', (*(int(_) for _ in object_coeff_ids),) )
        
        # key is object_coeff_id, value is desig
        return {_[0]:_[1] for _ in cur.fetchall()}

    def query_coefficients_by_jd_hp(self, JD, HPlist , sector_numbers = None):
        """
            For a given (single) JD and list of Healpix,
            the query returns the relevant coefficients from the object_coefficients table

            inputs
            ------
            JD: float or int
             - julian date of the night. If <float> will be silently converted to <int>

            HPlist: list-of-integers
             - healpix to be queried
             - if integer (single healpix) supplied, is silently converted to list

            returns
            -------
            dictionary-of-dictionaries
<<<<<<< HEAD
            - keys   = unpacked_primary_provisional_designation
            - values = list of coeff-dictionaries for each unpacked_primary_provisional_designation
        '''
=======
            - keys   = primary_unpacked_provisional_designation
            - values = list of coeff-dictionaries for each primary_unpacked_provisional_designation
        """
>>>>>>> 159beef0
        
        # What sector numbers are we searching for ?
        # - Default is to get data for all of them
        if sector_numbers is None :
            sector_field_names = self.generate_sector_field_names()
        else:
            sector_field_names = self.generate_sector_field_names( sector_dict = {
                                                             sector_num: sector_JD for \
                                                             sector_num, sector_JD in zip(sector_numbers ,
                                                                                          Base().map_sector_number_to_sector_start_JD(np.atleast_1d(sector_numbers) ,\
                                                                                                                                                  Base().standard_MJDmin))})
        # Construct & execute the sql query
        sqlstr =    "SELECT object_coefficients.unpacked_primary_provisional_designation," + \
                    ", ".join( sector_field_names ) + \
                    f" FROM object_coefficients INNER JOIN objects_by_jdhp ON objects_by_jdhp.object_coeff_id = object_coefficients.object_coeff_id WHERE objects_by_jdhp.jd=? and objects_by_jdhp.hp in ({','.join(['?']*len(HPlist))})"
        cur = self.conn.cursor()
        cur.execute(sqlstr , (int(JD), *(int(_) for _ in HPlist), ))

        # Parse the result into a dict-of-dicts
        # - Outer dict is key-ed on unpacked_primary_provisional_designation
        # - Inner dicts are key-ed on sector
        results      = cur.fetchall()
        return { r[0] : { sfn:pickle.loads( coeff )  for sfn, coeff in zip(sector_field_names, r[1:]) if coeff != None } \
                for r in results}

    def query_jd_hp(self, JD, HPlist):
        """
            For a given (single) JD and list of Healpix,
            the query returns the relevant object_coeff_ids

            May be of little use in practice, but helpful for development

        """
        # Connection cursor
        cur = self.conn.cursor()

        # This will get the unique object-IDs
        # I hate this fucking query for many reasons ...
        # (i) Why the fuck do I need to force any input numpy-integers, to be integers ???
        #(ii) Why the fuck do I need to explicitly expand the number of "?" in the "in ()" statement ???
        cur.execute(f"SELECT object_coeff_id FROM objects_by_jdhp WHERE jd=? and hp in ({','.join(['?']*len(HPlist))});", (int(JD), *(int(_) for _ in HPlist), ) )
        #object_ids = [_[0] for _ in cur.fetchall()]
        return [_[0] for _ in cur.fetchall()]


class SQLSifter(DB):
    """
    Class to handle all database interactions required by sifter

    This includes table creation, data inserts/upserts/removals, and
    data queries

    Currently uses sqlite3 db

    *** PROBABLY HAS NOT BEEN PROPERLY TESTED WITHIN test_sql.py AS YET (Nov 2021) ***

    """

    def __init__(self,):
        super().__init__()

    # ---------------------------------------------
    # Generic functionalities
    # ---------------------------------------------

    # ---------------------------------------------
    # Create the *CHECKER* tables
    # ---------------------------------------------
    def create_sifter_tables(self, conn):
        """
        Create the specific table(s) that we need for *sifter*
        Currently creates:
        (i) tracklets

        inputs:
        -------
        conn: Connection object

        return:
        -------
        """
        # Note that I am deliberately setting up the stored *tracklet* data as a "blob"
        # - Because not yet sure what will be in it!
        sql_create_tracklets_table = """ CREATE TABLE IF NOT EXISTS tracklets (
            id integer PRIMARY KEY,
            jd integer NOT NULL,
            hp integer NOT NULL,
            tracklet_name text NOT NULL,
            tracklet blob
            ); """
        
        # create table(s)
        if conn is not None:
            self.conn = conn
            # create "jdhp_to_tracklet" table
            self.create_table(sql_create_tracklets_table)

            # Create compound/combined index on the jd & hp columns
            createSecondaryIndex = "CREATE INDEX index_jdhp ON tracklets (jd, hp);"
            conn.cursor().execute(createSecondaryIndex)
        
        # remember to commit ...
        conn.commit()

    # --------------------------------------------------------
    # --- Funcs to write to / update SIFTER db-tables
    # --------------------------------------------------------
    @staticmethod
    def upsert_tracklet(conn, jd, hp, tracklet_name, tracklet_dict):
        """
            insert/update tracklet data
            
            N.B ...
            https://stackoverflow.com/questions/198692/can-i-pickle-a-python-dictionary-into-a-sqlite3-text-field
            pdata = cPickle.dumps(data, cPickle.HIGHEST_PROTOCOL)
            curr.execute("insert into table (data) values (:data)", sqlite3.Binary(pdata))

            inputs:
            -------
            conn: Connection object
            
            jd :
            hp :
            tracklet_name :
            tracklet_dict :
            
            return:
            -------
            
        """
        
        # Make cursor ...
        cur = conn.cursor()
        
        # Construct sql for tracklet insert ...
        sql =  ''' INSERT OR REPLACE INTO tracklets(jd,hp,tracklet_name,tracklet)
            VALUES(?,?,?,?)
            '''
        
        # Insert
        cur.execute(sql, (jd, hp, tracklet_name, sqlite3.Binary( pickle.dumps(tracklet_dict, pickle.HIGHEST_PROTOCOL) ),))

        # remember to commit ...
        conn.commit()

    @staticmethod
    def upsert_tracklets(conn, jd_list, hp_list, tracklet_name_list, tracklet_dict_list):
        """
            insert/update lists of tracklet data
            
            N.B ...
            https://stackoverflow.com/questions/198692/can-i-pickle-a-python-dictionary-into-a-sqlite3-text-field
            pdata = cPickle.dumps(data, cPickle.HIGHEST_PROTOCOL)
            curr.execute("insert into table (data) values (:data)", sqlite3.Binary(pdata))
            
            inputs:
            -------
            conn: Connection object
            
            jd_list :
            hp_list :
            tracklet_name_list :
            tracklet_dict_list :
            
            return:
            -------
            
            """
        # Make cursor ...
        cur = conn.cursor()

        # construct "records" variable which is apparently ammenable to single insert statement ...
        # https://pythonexamples.org/python-sqlite3-insert-multiple-records-into-table/
        records = [ (int(jd), int(hp), tracklet_name, sqlite3.Binary(pickle.dumps(tracklet_dict, pickle.HIGHEST_PROTOCOL))) \
                   for jd, hp, tracklet_name, tracklet_dict \
                   in zip(jd_list, hp_list, tracklet_name_list, tracklet_dict_list) ]

        sql = '''INSERT OR REPLACE INTO tracklets(jd,hp,tracklet_name,tracklet) VALUES(?,?,?,?);'''

        # Insert
        cur.executemany(sql, records)

        # remember to commit ...
        conn.commit()

    # --------------------------------------------------------
    # --- Funcs to delete from SIFTER db-tables
    # --------------------------------------------------------
    @staticmethod
    def delete_tracklet(conn, tracklet_name):
        """
            delete tracklet data
            
            inputs:
            -------
            tracklet_name: string
            
            return:
            -------
            
            
        """
        sql = 'DELETE FROM tracklets WHERE tracklet_name=?'
        cur = conn.cursor()
        cur.execute(sql, (tracklet_name,))
        conn.commit()

    @staticmethod
    def delete_tracklets(conn, tracklet_name_list):
        """
            delete list of tracklet data
            
            inputs:
            -------
            tracklet_name: list-of-strings
            
            return:
            -------
            
            
            """
        sql = '''DELETE FROM tracklets WHERE tracklet_name IN (?);'''
        records = [ (tracklet_name,) for tracklet_name in tracklet_name_list ]
        cur = conn.cursor()
        cur.executemany(sql, records)
        conn.commit()

    # --------------------------------------------------------
    # --- Funcs to query SIFTER db-tables
    # --------------------------------------------------------
    @staticmethod
    def query_tracklets_jdhp(conn, JD, HP):
        """
           Standard query used to find all tracklets for which jd,hp matches input
           
           inputs:
           -------
           JD: integer
           HP: integer
           
           return:
           -------
           list of tracklet_names

        """
        cur = conn.cursor()
        cur.execute("SELECT tracklet_name, tracklet FROM tracklets WHERE jd=? AND hp=?", ( int(JD), int(HP) , ))
        
        # return a list-of-tuples: (tracklet_name, tracklet_dictionary)
        return [ (row[0] , pickle.loads( row[1] ) ) for row in cur.fetchall() ]

    @staticmethod
    def query_tracklets_jd_hplist(conn, JD, HP_list):
        """
            Standard query used to find all tracklets for which jd,hp_list matches input
            
            inputs:
            -------
            JD: integer
            HP_list: list-of-integers
            
            return:
            -------
            list of tracklet_names
            
            """
        assert isinstance(JD, int) and isinstance(HP_list, list), 'Cannot parse input types in query_tracklets_jd_hplist ... '

        # Get cursor ...
        cur = conn.cursor()

        # Set up query:
        #N.B. https://stackoverflow.com/questions/18363276/how-do-you-do-an-in-query-that-has-multiple-columns-in-sqlite
        for sql in ['''CREATE TEMPORARY TABLE lookup(jd, hp);''',
                    '''INSERT OR REPLACE INTO lookup(jd,hp) VALUES(?,?);''',
                    '''CREATE INDEX lookup_jd_hp ON lookup(jd, hp);''',
                    '''SELECT tracklet_name, tracklet FROM tracklets JOIN lookup ON tracklets.jd = lookup.jd AND tracklets.hp = lookup.hp;''']:
            
            # Execute queries
            print( ' ... = ', sql )
            if 'INSERT' in sql:
                records = [ (JD, hp) for hp in HP_list ]
                cur.executemany(sql, records )
            else:
                cur.execute(sql)

        # return a list-of-tuples: (tracklet_name, tracklet_dictionary)
        return [ (row[0] , pickle.loads( row[1] ) ) for row in cur.fetchall() ]<|MERGE_RESOLUTION|>--- conflicted
+++ resolved
@@ -199,12 +199,7 @@
     # --------------------------------------------------------
     # --- Funcs to write to / update CHECKER db-tables
     # --------------------------------------------------------
-<<<<<<< HEAD
-
     def upsert_coefficients(self, unpacked_primary_provisional_designation , sector_names, sector_values):
-=======
-    def upsert_coefficients(self, primary_unpacked_provisional_designation , sector_names, sector_values):
->>>>>>> 159beef0
         """
             Insert/Update coefficients in the *object_coefficients* table
             
@@ -318,14 +313,9 @@
     # --------------------------------------------------------
     # --- Funcs to query db-tables
     # --------------------------------------------------------
-<<<<<<< HEAD
-
     def query_object_coefficients(self,
                                     unpacked_primary_provisional_designation,
                                     sector_numbers = None):
-=======
-    def query_object_coefficients(self, primary_unpacked_provisional_designation, sector_numbers = None):
->>>>>>> 159beef0
         """
            Define standard query used to get cheby-coeff data for a named object
            Can optionally select only a subset of sectors
@@ -403,15 +393,10 @@
             returns
             -------
             dictionary-of-dictionaries
-<<<<<<< HEAD
             - keys   = unpacked_primary_provisional_designation
             - values = list of coeff-dictionaries for each unpacked_primary_provisional_designation
-        '''
-=======
-            - keys   = primary_unpacked_provisional_designation
-            - values = list of coeff-dictionaries for each primary_unpacked_provisional_designation
-        """
->>>>>>> 159beef0
+
+        """
         
         # What sector numbers are we searching for ?
         # - Default is to get data for all of them
