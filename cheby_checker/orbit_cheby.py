--- conflicted
+++ resolved
@@ -4,13 +4,8 @@
 """
     --------------------------------------------------------------
     cheby_checker's orbit_cheby module.
-<<<<<<< HEAD
     
     2020 - 2022
-=======
-
-    Jan 2020
->>>>>>> 159beef0
     Matt Payne & Margaret Pan & Mike Alexandersen
 
     This module provides functionalities to evaluate
@@ -280,7 +275,6 @@
         self.covar_bool    = False
         
         # Fundamental identifiying data for MSC
-<<<<<<< HEAD
         self.unpacked_primary_provisional_designation   = None # Designation of object
         self.sector_coeffs                              = {}   # the all-important cheby-coeffs
 
@@ -290,31 +284,14 @@
     # --------------------------------------------------------------
 
     def from_database(self, unpacked_primary_provisional_designation , sector_numbers = None):
-        '''
-            Used to initialize (create) an MSC object from data in the sqlite database 
-            
-=======
-        self.primary_unpacked_provisional_designation = None
-        self.sector_coeffs = {}        # the all-important cheby-coeffs
-
-    # Function(s) to populate MSC  from various sources ...
-    # --------------------------------------------------------------
-    def from_database(self, primary_unpacked_provisional_designation , sector_numbers = None):
         """
             Used to initialize (create) an MSC object from data in the sqlite database
-
->>>>>>> 159beef0
             (as extracted using the *get_nightly_precalcs()* function in precalc.py )
 
             inputs:
             -------
-<<<<<<< HEAD
             unpacked_primary_provisional_designation : string
-            
-=======
-            primary_unpacked_provisional_designation : string
-
->>>>>>> 159beef0
+
             returns:
             --------
             True
@@ -322,13 +299,8 @@
 
             populates:
             ----------
-<<<<<<< HEAD
             self.unpacked_primary_provisional_designation : string
             
-=======
-            self.primary_unpacked_provisional_designation : string
-
->>>>>>> 159beef0
             self.sector_coeffs : dict
 
             self.sector_init : int
@@ -343,13 +315,8 @@
         self.unpacked_primary_provisional_designation = unpacked_primary_provisional_designation
         
         # query the database for the required sector coefficients
-<<<<<<< HEAD
         coeff_dict = precalc.get_specific_object(unpacked_primary_provisional_designation ,
                                                  sector_numbers = sector_numbers)
-=======
-        coeff_dict = precalc.get_specific_object(primary_unpacked_provisional_designation,
-                                                 sector_numbers=sector_numbers)
->>>>>>> 159beef0
     
         # create the entries in the sector_coeffs dict (N.B. have to transform the keys)
         self.sector_coeffs = { int(k.split("_")[1]) : v for k,v in coeff_dict.items() }
@@ -364,10 +331,9 @@
         assert self.TDB_init >= self.standard_MJDmin and self.TDB_final <= self.standard_MJDmax, \
             'Problem with limits in from_database: self.TDB_init = [%f] , self.standard_MJDmin = [%f] self.TDB_final = [%f], self.standard_MJDmax = [%f]' % (self.TDB_init , self.standard_MJDmin , self.TDB_final , self.standard_MJDmax)
     
-<<<<<<< HEAD
 
     def from_coord_arrays(self, unpacked_primary_provisional_designation, times_TDB , states , covariances = None ):
-        '''
+        """
            Populate the MSC starting from supplied numpy-arrays
            Expected to be used when passing in the data from an NBody integration (REBOUNDX)
             
@@ -392,12 +358,6 @@
              
             covariances: np.array
              - This should be the covariances corresponding to the states, so dimension should be (Nt, Nc, Nc)
-=======
-    def from_coord_arrays(self, primary_unpacked_provisional_designation, times_TDB , states , covariances = None ):
-        """
-        Populate the MSC starting from supplied numpy-arrays
-        Expected to be used when passing in the data from an NBody integration (REBOUNDX)
->>>>>>> 159beef0
 
         inputs:
         -------
@@ -426,6 +386,7 @@
         True
         - Doesn't directly return, just populates the MSC object
         """
+        
         # Store name
         self.unpacked_primary_provisional_designation = unpacked_primary_provisional_designation
 
@@ -674,16 +635,11 @@
             - JD TDB of times at which positions are to be calculated
 
             observatoryXYZ: np.array
-<<<<<<< HEAD
             - Observatory positions at times_tdb
             - Everything in orbit_cheby.MSC needs BARYCENTRIC EQUATORIAL coords
             - shape = ( len(times_tdb), 3)
             
-=======
-            - Observatory positions at times.mjd [utc]
-            - Dimension =3*len(times)
-
->>>>>>> 159beef0
+
             APPROX: boolean
             - Allow approximate calc ( *no* LTT-correction) of unit-vector
 
@@ -723,13 +679,8 @@
 
             observatoryXYZ: np.array
             - Observatory positions at times_tdb
-<<<<<<< HEAD
             - shape = (len(times_tdb) , 3)
             
-=======
-            - shape = (len(times_tdb) , )
-
->>>>>>> 159beef0
             delta: np.array
              - Assume
 
