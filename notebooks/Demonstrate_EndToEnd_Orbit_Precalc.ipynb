{
 "cells": [
  {
   "cell_type": "markdown",
   "metadata": {},
   "source": [
    "# Demonstration of anticipated end-to-end creation of Orbit PreCalculations\n",
    " - This is the expected usage to go from a newly-fitted orbit, to the storage of cheby polynomials & nightly-healpix in a database\n",
    " \n",
    " - At present (20200618) this is incomplete and intended as a schematic to aid development"
   ]
  },
  {
   "cell_type": "markdown",
   "metadata": {},
   "source": [
    "#### Basic imports ..."
   ]
  },
  {
   "cell_type": "code",
   "execution_count": null,
   "metadata": {},
   "outputs": [],
   "source": [
    "import time\n",
    "import numpy as np\n",
    "import scipy.stats as stats\n",
    "import math\n",
    "import random\n",
    "from collections import defaultdict\n",
    "import os\n",
    "import sys\n",
    "from collections import Counter\n",
    "import glob \n",
    "import warnings\n",
    "import warnings\n",
    "warnings.filterwarnings('ignore')\n",
    "import matplotlib.pyplot as plt\n",
    "import importlib\n",
    "from astropy.time import Time\n",
    "import pickle\n",
    "\n",
    "\n",
    "# -------------------------------------------------------------------------------------\n",
    "# Local imports\n",
    "# -------------------------------------------------------------------------------------\n",
    "\n",
    "# parent directory is */cheby_checker\n",
    "HEAD_DIR = os.path.dirname(os.path.realpath(os.getcwd())) \n",
    "sys.path.append(os.path.join(HEAD_DIR))\n",
    "print(f' HEAD_DIR: {HEAD_DIR} ')\n",
    "\n",
    "# directory with sample data for development\n",
    "DATA_DIR = os.path.join(HEAD_DIR, 'dev_data')\n",
    "print(f' DATA_DIR: {DATA_DIR} ')\n",
    "\n",
    "# import nbody-related code from main cheby_checker directory\n",
    "from cheby_checker import mpc_nbody, parse_input, orbit_cheby, precalc, sql\n",
    "importlib.reload(mpc_nbody)\n",
    "importlib.reload(precalc)\n",
    "\n",
    "\"\"\"\n",
    "# orbit_cheby & nbody_reader imports \n",
    "#sys.path.append( \"/Users/matthewjohnpayne/Envs/orbit_cheby/orbit_cheby/\" )\n",
    "from orbit_cheby import orbit_cheby\n",
    "from orbit_cheby import nbody_reader\n",
    "importlib.reload(orbit_cheby)\n",
    "importlib.reload(nbody_reader)\n",
    "\n",
    "# obs_pos import(s) \n",
    "from orbit_cheby import obs_pos\n",
    "importlib.reload(obs_pos)\n",
    "\n",
    "# sql import(s) \n",
    "from orbit_cheby import sql\n",
    "importlib.reload(sql)\n",
    "\n",
    "# PreCalc import(s) \n",
    "from orbit_cheby import precalc\n",
    "importlib.reload(precalc)\n",
    "\"\"\""
   ]
  },
  {
   "cell_type": "markdown",
   "metadata": {},
   "source": [
    "### (1) Use *mpc_nbody*\n",
    " - Perform NBody simulation on results from OrbFit\n",
    " - mpc_nbody is a convenience wrapper around Holman's version of reboundx\n",
    " - The notebook *Demonstate_Functionality_mpc_nbody.ipynb* contains more detailed demonstrations"
   ]
  },
  {
   "cell_type": "code",
   "execution_count": null,
   "metadata": {},
   "outputs": [],
   "source": [
    "%%time\n",
    "importlib.reload(mpc_nbody)\n",
    "\n",
    "# Define some files that have data in them \n",
    "filenames = [os.path.join(DATA_DIR, file)\n",
    "              for file in ['30101.eq0_horizons', '30102.eq0_horizons']]\n",
    "\n",
    "# First, let's initiate the class with an input file:\n",
    "Sim = mpc_nbody.NbodySim(filenames[0], 'eq')\n",
    "\n",
    "# Now run the integrator, by calling the object. \n",
    "Sim(tstep=20, trange=600)\n",
    "\n",
    "#The results are all available inside the object now:\n",
    "for item in Sim.__dict__ : print(f'item:type = {item, type(Sim.__dict__[item])} ')"
   ]
  },
  {
   "cell_type": "markdown",
   "metadata": {},
   "source": [
    "### (2) Use *orbit_cheby*\n",
    " - Load arrays of simulation data into Multi-Sector-Cheby object(s)"
   ]
  },
  {
   "cell_type": "code",
   "execution_count": null,
   "metadata": {},
   "outputs": [],
   "source": [
    "# Use the MSC_Loader to do all of the work to declare and populate a list of MSC objects\n",
    "#\n",
    "MSCs = orbit_cheby.MSC_Loader(FROM_ARRAY = True , \n",
    "                                primary_unpacked_provisional_designations = filenames[0], \n",
    "                                times_TDB = Sim.output_times, \n",
    "                                statearray = Sim.output_vectors).MSCs"
   ]
  },
  {
   "cell_type": "markdown",
   "metadata": {},
   "source": [
    "### (3) Do pre-calcs and store in db *orbit_cheby*\n",
    " - Uses the chebyshev coeffs in the MSCs to calculate nightly healpix\n",
    " - Stores the chebyshev coeffs & the nightly healpix in a database"
   ]
  },
  {
   "cell_type": "code",
   "execution_count": null,
   "metadata": {},
   "outputs": [],
   "source": [
    "# Declare a \"PreCalc\" object \n",
    "P = precalc.PreCalc()\n",
    "\n",
    "# I'mnot sure why P.upsert requires an observatory position.\n",
    "# The MSC are independent of the observer. \n",
    "# The observer is only relevant once we want to query for \"where is object at date-time?\"\n",
    "\n",
    "# To make this work, I'll just fudge a fake number for now:\n",
    "# Ugh, why does this think the xyz needs to be shape (3, 20000)?\n",
    "observatoryXYZ = np.zeros([3, 20000])\n",
    "\n",
    "# Do the upsert \n",
    "P.upsert( MSCs , observatoryXYZ)"
   ]
  }
 ],
 "metadata": {
  "kernelspec": {
   "display_name": "Python 3",
   "language": "python",
   "name": "python3"
  },
  "language_info": {
   "codemirror_mode": {
    "name": "ipython",
    "version": 3
   },
   "file_extension": ".py",
   "mimetype": "text/x-python",
   "name": "python",
   "nbconvert_exporter": "python",
   "pygments_lexer": "ipython3",
<<<<<<< HEAD
   "version": "3.7.7"
=======
   "version": "3.8.3"
>>>>>>> 76b89c32
  }
 },
 "nbformat": 4,
 "nbformat_minor": 4
}<|MERGE_RESOLUTION|>--- conflicted
+++ resolved
@@ -184,11 +184,7 @@
    "name": "python",
    "nbconvert_exporter": "python",
    "pygments_lexer": "ipython3",
-<<<<<<< HEAD
-   "version": "3.7.7"
-=======
    "version": "3.8.3"
->>>>>>> 76b89c32
   }
  },
  "nbformat": 4,
