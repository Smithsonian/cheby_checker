--- conflicted
+++ resolved
@@ -1,8 +1,6 @@
 # cheby_checker tests go in this directory
 
 [//]: # (TODO: 2 tests failing. From `mpcpp` being unavailable. cf. Dockerfile:59)
-
-[//]: # (    MAY NOT BE ACTIVE BUGS ANY LONGER: The first three are from reboundx and may be fixable via https://github.com/dtamayo/reboundx/issues/26, or more probably https://github.com/dtamayo/reboundx/issues/39)
 
 ## 2022 : MJP: The following are WIP, attempting to get tests to pass...
 
@@ -12,10 +10,6 @@
 - Not sure whether any of the tests in here are still required. 
 - Many tests have been established in test_orbit_cheby_locations / test_orbit_cheby_creation / test_orbit_cheby_horizons / test_orbit_cheby_covariance
 - Definitely need to write tests of the propagation of RA, Dec covariances, but they might best belong in test_orbit_cheby_covariance
-<<<<<<< HEAD
-
-=======
->>>>>>> 159beef0
 
 ### test_precalc.py :
 - orbit_precalc.py has an INTERNAL dependence on the nbody.py module
@@ -61,7 +55,6 @@
 - pytest test_nbody_run.py 
 - passes within containerized environment (but takes a while to run ... ~20secs)
 
-[//]: # (TODO: test_run_mpcorb_A is not passing on my local setup, but is on the container.)
 
 ### `pytest test_orbit_cheby_locations.py`
 - `orbit_cheby.py` has an INTERNAL dependence on the `nbody.py` module
@@ -75,7 +68,6 @@
 - Detailed tests of the *accuracy* of the chebyshevs that get created as a by-product of calling *from_coord_arrays* will primarily be performed elsewhere
 - passes within containerized environment (not yet local)
 
-[//]: # (TODO: 4 tests failing locally.. cf. TODOs in orbit_cheby.py. Likewise with test_orbit_cheby_horizons.py. These are passing on the container now.)
 
 ### `pytest test_orbit_cheby_horizons.py`
 - orbit_cheby.py has an INTERNAL dependence on the nbody.py module
