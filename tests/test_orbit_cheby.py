# -*- coding: utf-8 -*-
"""
    --------------------------------------------------------------
    tests of orbit_cheby's base class
    sifter/tests/test_orbit_cheby

    Jan 2020
    Matt Payne

    TODO: See ./README_tests.md ln. 8 concerning these possibly duplicate tests.

    --------------------------------------------------------------
"""

# Import third-party packages
# --------------------------------------------------------------
import os
import numpy as np
import json
import glob
import math
from datetime import datetime
from astropy.time import Time

# Import MPC packages
# -----------------------------------------------------------------------------
from mpc_orb.parse import MPCORB

# Import neighboring packages
# --------------------------------------------------------------
from cheby_checker import nbody
from cheby_checker import orbit_cheby
from cheby_checker import cheby_checker
from cheby_checker import obs_pos
from cheby_checker import coco

this_dir = os.path.abspath(os.path.dirname( __file__ ))
repo_dir = os.path.abspath(os.path.dirname( this_dir ))
data_dir = os.path.join(repo_dir, 'dev_data')
json_dir = os.path.join(data_dir, 'mpc_orb_jsons')
std_json_dir = os.path.join(json_dir, 'standard_mp')


# Constants & Test Data
# -----------------------------------------------------------------------------
DATA_DIR = os.path.join(os.path.dirname(os.path.dirname(__file__)), 'dev_data')

FLAT_FILES = [  os.path.join(DATA_DIR, '2022AA_demo.txt') ,
                os.path.join(DATA_DIR, 'simulation_states.dat')]
orbfit_filenames = [os.path.join(DATA_DIR, file) for file in ['30101.eq0_horizons', '30102.eq0_horizons']]
mpc_orb_json_files = glob.glob(std_json_dir + '/*.json' )


# Convenience data / functions to aid testing
# -------------------------------------------------------------
def convenience_call_to_nbody_run_mpcorb( json_filepath_or_list, tstart=2459200 , tstop=2459295 ):
    """
        A convenience function to return a simulation object
        Proper testing of mpc_nbody is done elsewhere (test_nbody_run.py)
    """
    # Instantiate
    N = nbody.NbodySim()
    #N.verbose = True

    # Now run the integrator
    # NB: tstart = 2459200 = First date in Sector # 600 (check using B.map_JD_to_sector_number_and_sector_start_JD(2459200, B.standard_MJDmin )
    #     tstop = 2459295 = :Last day in Sector # 602   (check using B.map_JD_to_sector_number_and_sector_start_JD(2459295, B.standard_MJDmin )
    # This is useful to know for later testing ...
    mpcorb_list = [ json_filepath_or_list ] if isinstance(json_filepath_or_list,str) else json_filepath_or_list
    N.run_mpcorb( tstart = tstart , tstop = tstop , mpcorb_list = mpcorb_list )

    # Quick tests ...
    for attrib in ["output_times", "output_states"]:
        assert attrib in N.__dict__
        assert isinstance( N.__dict__[attrib] , np.ndarray )

    return N


def convenience_call_to_get_MSCs_from_file_via_nbody_run( json_filepath_or_list, tstart=2459200 , tstop=2459295):
    """
        A convenience function to return a list of MSCs
        Starts from mpc_orb_json file(s)
        Runs NBody integration via nbody.NbodySim.run_mpcorb
        Uses MSC_Loader to do all of the work to declare and populate a list of MSC objects
        Tests of MSC_Loader are performed below (e.g. *test_create_loader* & *test_loader_from_nbodysim*)

    """
    # Instantiate Nbody Object, Run NBody Simulation, and return populated Object
    N = convenience_call_to_nbody_run_mpcorb(json_filepath_or_list , tstart=tstart , tstop=tstop)

    # Use the MSC_Loader to do all of the work to declare and populate a list of MSC objects
    MSCs = orbit_cheby.MSC_Loader(NbodySim = N).MSCs

    return MSCs



def similar_xyzuvw(xyzv0, xyzv1, threshold_xyz=1e-13, threshold_v=1e-14): # 15 mm, 1.5 mm/day
    """
    Calculate the difference between two sets of cartesian coordinates.
    """
    if isinstance(xyzv0, list):
        xyzv0 = np.array(xyzv0)
    if isinstance(xyzv1, list):
        xyzv1 = np.array(xyzv1)
    error = xyzv0 - xyzv1
    if len(error) == 3:
        good_tf = np.abs(error) < np.array([threshold_xyz] * 3 )
    if len(error) == 6:
        good_tf = np.abs(error) < np.array([threshold_xyz] * 3 + [threshold_v] * 3)

    return np.all(good_tf), error


def similar_angles( ang1_deg, ang2_deg, threshold_arcsec = 1.0):
    err_deg    = ang1_deg-ang2_deg
    err_arcsec = err_deg * 3600.
    good= np.abs(err_arcsec) < np.array([threshold_arcsec])
    return np.all(good), err_arcsec


def read_rwo_for_mpcorb_json( mpc_orb_json_file ):
    """
    Given an mpcorb_json file in the dev_data/... directory, find the associated
    orbfit RWO file, and then parse the file, extracting arrays of ...:
     - times
     - RA
     - DEC
     - RA_resid
     - DEC_resid
     - obsCode
    """
    # Get RWO name from JSON name
    json_dir, json_file = os.path.split(mpc_orb_json_file)
    rwo_filepath        = os.path.join(json_dir ,json_file.replace(".json",".rwo") )

    # Read data from RWO file
    with open(rwo_filepath) as json_file:
        data = json.load(json_file)

    # Get arrays of interest
    ymd , ra, dec, ra_resid_arcsec, dec_resid_arcsec, obscode = [],[],[],[],[],[]
    for _ in data["optical_list"]:
        ymd.append( ( int(_["year"]),    int(_["month"]),   float(_["day"]) ) )
        ra.append(  ( float(_["ra_hrs"]),  float(_["ra_min"]) , float(_["ra_sec"]) ) )
        dec.append( ( float(_["dec_deg"]), float(_["dec_min"]), float(_["dec_sec"]) ) )
        ra_resid_arcsec.append(  float(_["ra_resid"])  )
        dec_resid_arcsec.append( float(_["dec_resid"]) )
        obscode.append( _["obscode"])

    # Convert stupid fucking formats
    def convert_time(yy, mm, dd):
        #Convert fraction of the day in hh:mm:ss
        dd_split = math.modf(dd)
        dd_int = int(dd_split[1])
        hours = dd_split[0]
        hours = hours*24
        hours_split = math.modf(hours)
        hours_int = int(hours_split[1])
        minutes = hours_split[0]
        minutes = minutes*60
        minutes_split = math.modf(minutes)
        minutes_int = int(minutes_split[1])
        seconds = minutes_split[0]
        seconds = seconds*60
        seconds_split = math.modf(seconds)
        seconds_int = int(seconds_split[1])
        seconds = int(str(seconds-int(seconds))[2:8])
        #Get MJD
        times = Time(datetime(yy,mm,dd_int,hours_int,minutes_int,seconds_int,seconds),scale='utc')
        jd = times.tdb.jd
        return dd_int, hours_int, minutes_int, seconds_int, jd

    def convert_ra(hrs,mins,secs):
        return 15.0 * (float(hrs) + float(mins)/60.0 + float(secs)/3600.0)

    def convert_dec(degs, mins, secs):
        return float(degs) + float(mins)/60.0 + float(secs)/3600.0

    times, ra_deg, dec_deg = [],[],[]
    for YMD, RA, DEC in zip(ymd , ra, dec):
        times.append( convert_time( *YMD)[-1] )
        ra_deg.append( convert_ra( *RA) )
        dec_deg.append( convert_dec( *DEC ) )

    # Make into arrays
    # Return
    return np.array(times) , np.array(ra_deg) , np.array(dec_deg) , np.array(ra_resid_arcsec) , np.array(dec_resid_arcsec) , np.array(obscode)


# Actual tests : MSC Object [ tests of MSC_Loader object are below]
# -----------------------------------------------------------------
def test_from_coord_arrays_B():
    """
        Use MSC functionality to load from numpy arrays

        Significant reliance on *generate_cheb_for_sector()* under-the-hood
         - We test the ACCURACY of the returned coefficients, so we are testing
           both *from_coord_arrays*  &  *from_coord_arrays*

        Here we test whether various quanities are populated as expected
        when we pass in data from MANY SINGLE-PARTICLE integrations

        Follows the same pattern as test_from_coord_arrays_A, above
    """
    # Loop over the files that we will use as the source of the data
    for mpc_orb_json_filepath in mpc_orb_json_files:
        print('\n','--'*22)
        print(mpc_orb_json_filepath)
        # Instantiate Nbody Object, Run NBody Simulation, and return populated Object
        N = convenience_call_to_nbody_run_mpcorb(mpc_orb_json_filepath)
        #print('N.output_times=',N.output_times)

        # Do a local read of the json (using MPCORB) as it's useful to be able to read the name of the object
        M = MPCORB(mpc_orb_json_filepath)
        unpacked_primary_provisional_designation = M.designation_data["unpacked_primary_provisional_designation"]

        # Instantiate MSC object
        M=orbit_cheby.MSC()

        # ## ### #### #####
        # Run the *from_coord_arrays* function that we want to test ...
        # NB1: This attempts to load from arrays ...
        # NB2: Need to do array slicing that will be taken care of within MSC_Loader in practical operation
        # ## ### #### #####
        M.from_coord_arrays(unpacked_primary_provisional_designation, N.output_times , N.output_states[:,0,:] )

        # check that the expected attributes have been set
        for attr in ["TDB_init", "TDB_final", "sector_init", "sector_final", "sector_coeffs"]:
            assert attr in M.__dict__

        # check that the "supported_sector_numbers" are as expected
        # NB: convenience_call_to_nbody_run_mpcorb uses
        #     tstart = 2459200 = First date in Sector # 600 (check using B.map_JD_to_sector_number_and_sector_start_JD(2459200, B.standard_MJDmin )
        #     tstop = 2459295 = :Last day in Sector # 602   (check using B.map_JD_to_sector_number_and_sector_start_JD(2459295, B.standard_MJDmin )
        # Hence expected_supported_sector_numbers = [600,601,602]
        B = cheby_checker.Base()
        assert M.sector_init  == B.map_JD_to_sector_number_and_sector_start_JD(N.tstart, B.standard_MJDmin )[0]
        assert M.sector_final == B.map_JD_to_sector_number_and_sector_start_JD(N.tstop, B.standard_MJDmin )[0]
        assert M.TDB_init     == B.map_JD_to_sector_number_and_sector_start_JD(N.tstart, B.standard_MJDmin )[1]
        assert M.TDB_final    == B.map_JD_to_sector_number_and_sector_start_JD(N.tstop, B.standard_MJDmin )[1] + B.sector_length_days - B.epsilon

        # Check the settings used for the cheby-fitting
        #print('B.standard_MJDmin =', B.standard_MJDmin )
        assert M.minorder == 5 , 'The default is expected to be *5*, albeit there is little reasoning for why ...'

        # Check that the sector_coeff dict is of the correct shape
        for sector_number , cheb_coeffs in M.sector_coeffs.items():

            # The # of coefficients for each sector should be > minorder
            #      ( if order = 7 , N_coefficients = 8)
            # NB> v.shape = ( N_coefficients , N_coords  ) , and N_coords = 6
            assert cheb_coeffs.shape[0] > M.minorder
            assert cheb_coeffs.shape[1] , N.output_states[:,0,:].shape[1]

        # Check the accuracy of the sector_coeff dict coefficients ...
        for n, t in enumerate(N.output_times): # Loop over the times from the NBody integration output ...

            # Input state ...
            inputState = N.output_states[:,0,:][n]

            # Evaluate cheby at given time ...
            # NB: returns array of shape (N_times, N_components)
            chebyEval = M.evaluate_components([t])[0]

            # Check that the cheby-evaluation is "close-enough" to the input state
            # NB1: threshold_xyz=1e-11 => ~150cm == 1.5m
            # NB2: **** 2022-02-07 *** : For reasons related to lack of control over the number of output points, I have changed
            #      min number of points-per-secttor to 5 (instead of 7) and worsened the allowed accuracy on this tast
            #      from 1e-11 to 1e-10 (1,500cm). I would like to go back to the more stringent consttraint. But in order
            #      to go back, I/we need better control over the output points returned from the production_integration_function_wrapper
            similarBool, err_arr = similar_xyzuvw(inputState,chebyEval , threshold_xyz=1e-10, threshold_v=1e-11)
            assert similarBool , f'inputState={inputState} , chebyEval={chebyEval} , err_arr={err_arr}'


def test_evaluate_components_A():
    """
        Use MSC function to evaluate cheby components at set of supplied times

        Here I am checking that the *evaluate_components* function
        returns coordinate values similar to those from rebounx:
         - So in essence I am testing the round-trip of calling "generate_cheb_for_sector" + "evaluate_components"

        ***Need to test the hell out of this by doing more tests below, as it underlies everything***
    """
    # The file that we will use as the source of the data
    mpc_orb_json_filepath = mpc_orb_json_files[0]

    # Do a local read of the json (using MPCORB) as it's useful to be able to read the name of the object
    MO = MPCORB(mpc_orb_json_filepath)
<<<<<<< HEAD
    unpacked_primary_provisional_designation = MO.designation_data["unpacked_primary_provisional_designation"]
    
=======
    primary_unpacked_provisional_designation = MO.designation_data["unpacked_primary_provisional_designation"]

>>>>>>> 159beef0
    # Instantiate Nbody Object, Run NBody Simulation, and return populated Object
    N = convenience_call_to_nbody_run_mpcorb(mpc_orb_json_filepath)

    # Instantiate MSC object & populate using data from Nbody Object ...
    M=orbit_cheby.MSC()
    M.from_coord_arrays(unpacked_primary_provisional_designation, N.output_times , N.output_states[:,0,:] )

    # Indicees for data supported by this MSC:
    init, final = M.get_valid_range_of_dates()
    ind = np.where( (N.output_times >= init) & (N.output_times <= final ) )

    # Make the call to the low-level function, *evaluate_components*
    # NB: returns array of shape (N_times, N_components)
    evaluatedComponents      = M.evaluate_components( N.output_times[ind] )
    evaluatedComponentsSlice = M.evaluate_components( N.output_times[ind] , component_slice_spec=slice(0,3))

    # Make a call to the higher level function, *generate_XYZ*
    # NB returned result is of shape (len(times_tdb) , 3)
    XYZs = M.generate_XYZ( N.output_times[ind] )

    # Check that the shape of the returned components is as expected ...
    assert N.output_states[:,0,:].shape   == evaluatedComponents.shape
    assert evaluatedComponentsSlice.shape == XYZs.shape

    # Check that the values in evaluatedComponentsSlice == those in XYZs
    assert np.all( evaluatedComponentsSlice == XYZs )

    # Check that the values in evaluatedComponentsSlice are all close to the input state
    for n, comp in enumerate( N.output_states[:,0,:] ):

        # Input xyz is the first 3 components of N.output_states[:,0,:]
        input_xyz = comp[:3]
        output_xyz = evaluatedComponentsSlice[n]
        similarBool, err_arr = similar_xyzuvw(input_xyz, output_xyz , threshold_xyz=1e-11, threshold_v=1e-11)
        assert similarBool , f'input_xyz={input_xyz} , output_xyz={output_xyz} , err_arr={err_arr}'


def test_generate_RaDec_A():
    """

    Test the generate of RaDec coordinates from an MSC (Cheby) Object

    Note (1) that under the hood this calls *generate_UnitVector*, so in
    order to compare to the RAs & DECs used in the orbit fitting, so have
    to call generate_RaDec which relies on generate_UnitVector

    Note (2) that at this point I am switching to using MSCs generated using the
    convenience function *convenience_call_to_get_MSCs_from_file_via_nbody_run( json_filepath_or_list)*
     - This uses MSC_Loader under the hood
     - MSC_Loader is tested below ... see, e.g., *test_create_loader*  &  *test_loader_from_nbodysim*

    """
    # The file that we will use as the source of the data
    mpc_orb_json_filepath = mpc_orb_json_files[0]
    print(mpc_orb_json_filepath)

    # Getting MSCs via convenience call to MSC_Loader, NBodySim, etc
    B = cheby_checker.Base()
    MSCs = convenience_call_to_get_MSCs_from_file_via_nbody_run( mpc_orb_json_filepath , tstart=B.standard_MJDmin , tstop=B.standard_MJDmax )
    MSC = MSCs[0]

    # Read in orbfit RWO file of positions and residuals for the orbit in question
    times_tdb_jd , ra_deg , dec_deg , ra_resid_arcsec , dec_resid_arcsec , obscode =  read_rwo_for_mpcorb_json( mpc_orb_json_filepath )

    # We will need some observatory positions to provide as inputs ...
    n_samples = 300
    helio_eq_observatoryXYZ = np.array( [obs_pos.ObsPos().get_heliocentric_equatorial_xyz(jd , obsCode=obsCode) for jd,obsCode in zip(times_tdb_jd[-n_samples:],obscode[-n_samples:])] )

    # conversion to barycentric equatorial coordinates
    bary_eq_observatoryXYZ = coco.equatorial_helio2bary( helio_eq_observatoryXYZ ,times_tdb_jd[-n_samples:])

    # Simulate RA,Dec observations at the times of the actual observations from the rwo file
    # *** This is the function we are testing ***
    RaDEC = MSC.generate_RaDec( times_tdb_jd[-n_samples:] , observatoryXYZ=bary_eq_observatoryXYZ )

    def get_orbfit_calculated( ra_observed_deg, dec_observed_deg , ra_resid_arcsec , dec_resid_arcsec  ):
        return  ra_observed_deg - (ra_resid_arcsec/3600.)/np.cos(np.radians(dec_observed_deg)) , dec_observed_deg - dec_resid_arcsec/3600.

    # Check whether the simulated RA,Dec positions are close to the observed RA,Dec
    for n, t in enumerate(times_tdb_jd[-n_samples:]):
        # Back-calculate where orbfit must have calculaetd the object to be ...
        orbfit_calc_ra, orbfit_calc_dec  = get_orbfit_calculated(   ra_deg[-n_samples:][n],
                                                                    dec_deg[-n_samples:][n],
                                                                    ra_resid_arcsec[-n_samples:][n],
                                                                    dec_resid_arcsec[-n_samples:][n])
        # Check whether the cheby-calc is similar to the orbfit calc ...
        good, err_arcsec = similar_angles( np.array( [orbfit_calc_ra, orbfit_calc_dec] ), RaDEC[n], threshold_arcsec = 2.0)
        assert good, f'Calc RA,Dec disagreed by >2": err_arcsec:{err_arcsec} , orbfit:{orbfit_calc_ra, orbfit_calc_dec  } , cheby:{RaDEC[n]} '
        print(n, t , good , err_arcsec)


def test_generate_RaDec_B():
    """
    Test the generate of RaDec coordinates from an MSC (Cheby) Object

    Structured as per test_generate_RaDec_A, but now testing MULTIPLE input json files
    """
    # Loop over different input json files ...
    for mpc_orb_json_filepath in mpc_orb_json_files:
        print(mpc_orb_json_filepath)

        # Getting MSCs via convenience call to MSC_Loader, NBodySim, etc
        B = cheby_checker.Base()
        MSCs = convenience_call_to_get_MSCs_from_file_via_nbody_run( mpc_orb_json_filepath , tstart=B.standard_MJDmin , tstop=B.standard_MJDmax )
        MSC = MSCs[0]

        # Read in orbfit RWO file of positions and residuals for the orbit in question
        times_tdb_jd , ra_deg , dec_deg , ra_resid_arcsec , dec_resid_arcsec , obscode =  read_rwo_for_mpcorb_json( mpc_orb_json_filepath )

        # We will need some observatory positions to provide as inputs ...
        n_samples = 10
        helio_eq_observatoryXYZ = np.array( [obs_pos.ObsPos().get_heliocentric_equatorial_xyz(jd , obsCode=obsCode) for jd,obsCode in zip(times_tdb_jd[-n_samples:],obscode[-n_samples:])] )

        # conversion to barycentric equatorial coordinates
        bary_eq_observatoryXYZ = coco.equatorial_helio2bary( helio_eq_observatoryXYZ ,times_tdb_jd[-n_samples:])

        # Simulate RA,Dec observations at the times of the actual observations from the rwo file
        # *** This is the function we are testing ***
        RaDEC = MSC.generate_RaDec( times_tdb_jd[-n_samples:] , observatoryXYZ=bary_eq_observatoryXYZ )

        def get_orbfit_calculated( ra_observed_deg, dec_observed_deg , ra_resid_arcsec , dec_resid_arcsec  ):
            return  ra_observed_deg - (ra_resid_arcsec/3600.)/np.cos(np.radians(dec_observed_deg)) , dec_observed_deg - dec_resid_arcsec/3600.

        # Check whether the simulated RA,Dec positions are close to the observed RA,Dec
        for n, t in enumerate(times_tdb_jd[-n_samples:]):
            # Back-calculate where orbfit must have calculaetd the object to be ...
            orbfit_calc_ra, orbfit_calc_dec  = get_orbfit_calculated(   ra_deg[-n_samples:][n],
                                                                        dec_deg[-n_samples:][n],
                                                                        ra_resid_arcsec[-n_samples:][n],
                                                                        dec_resid_arcsec[-n_samples:][n])

            # Check whether the cheby-calc is similar to the orbfit calc ...
            # Note that at least one of the test points differs by ~2" in RA
            # TODO: Does that mean that we _want_ to show that one case is failing?
            good, err_arcsec = similar_angles( np.array( [orbfit_calc_ra, orbfit_calc_dec] ), RaDEC[n], threshold_arcsec = 2.0)
            assert good, f'Calc RA,Dec disagreed by >2": err_arcsec:{err_arcsec} , orbfit:{orbfit_calc_ra, orbfit_calc_dec  } , cheby:{RaDEC[n]} '<|MERGE_RESOLUTION|>--- conflicted
+++ resolved
@@ -289,13 +289,8 @@
 
     # Do a local read of the json (using MPCORB) as it's useful to be able to read the name of the object
     MO = MPCORB(mpc_orb_json_filepath)
-<<<<<<< HEAD
     unpacked_primary_provisional_designation = MO.designation_data["unpacked_primary_provisional_designation"]
     
-=======
-    primary_unpacked_provisional_designation = MO.designation_data["unpacked_primary_provisional_designation"]
-
->>>>>>> 159beef0
     # Instantiate Nbody Object, Run NBody Simulation, and return populated Object
     N = convenience_call_to_nbody_run_mpcorb(mpc_orb_json_filepath)
 
